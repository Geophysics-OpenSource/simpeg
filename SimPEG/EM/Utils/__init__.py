--- conflicted
+++ resolved
@@ -1,8 +1,3 @@
-<<<<<<< HEAD
-from EMUtils import omega, k
+from EMUtils import omega, k, VTEMFun, TriangleFun, SineFun
 from AnalyticUtils import (MagneticDipoleFields, MagneticDipoleVectorPotential,
-                           MagneticLoopVectorPotential, orientationDict)
-=======
-from EMUtils import omega, k, VTEMFun, TriangleFun, SineFun
-from AnalyticUtils import MagneticDipoleFields, MagneticDipoleVectorPotential, MagneticLoopVectorPotential
->>>>>>> 6a6ae436
+                           MagneticLoopVectorPotential, orientationDict)