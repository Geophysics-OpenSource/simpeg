--- conflicted
+++ resolved
@@ -551,28 +551,15 @@
 
         if adjoint:
             return (
-<<<<<<< HEAD
                 self._MeSigmaDeriv(e).T * (self._MeI.T * v) +
-=======
-                self._MeSigmaDeriv(e, self._aveE2CCV.T * (VI.T * v), adjoint) +
->>>>>>> efb7475a
                 self._eDeriv_m(
                     src, (self._MeI.T * v), adjoint=adjoint
                 )
             ) + src.jPrimaryDeriv(self.prob, v, adjoint)
         return (
-<<<<<<< HEAD
             self._MeI * (
                 self._eDeriv_m(src, v, adjoint=adjoint) +
                 self._MeSigmaDeriv(e) * v
-=======
-            VI * (
-                self._aveE2CCV *
-                (
-                    self._eDeriv_m(src, v, adjoint=adjoint) +
-                    self._MeSigmaDeriv(e, v, adjoint)
-                )
->>>>>>> efb7475a
             )
         ) + src.jPrimaryDeriv(self.prob, v, adjoint)
 
@@ -860,12 +847,9 @@
         :return: primary current density
         """
 
-<<<<<<< HEAD
-=======
         n = int(self._aveE2CCV.shape[0] / self._nC)  # number of components
         VI = sdiag(np.kron(np.ones(n), 1./self.prob.mesh.vol))
 
->>>>>>> efb7475a
         j = (self._edgeCurl.T * (self._MfMui * bSolution))
 
         for i, src in enumerate(srcList):
@@ -1188,11 +1172,10 @@
             )
 
         elif adjoint:
-            vec = C * (MeMuI.T * v)
             hDeriv_m = 1./(1j*omega(src.freq)) * (
                 (
                     -1. * (
-                        MfRhoDeriv(jSolution, vec, adjoint) +
+                        MfRhoDeriv(jSolution).T * (C * (MeMuI.T * v)) +
                         MeMuIDeriv(C.T * (MfRho * jSolution)).T * v
                     )
                 ) + s_mDeriv(MeMuI.T*v) + MeMuIDeriv(s_m).T * v
@@ -1239,28 +1222,13 @@
             to the model with a vector
         """
         jSolution = Utils.mkvc(self[src, 'jSolution'])
-<<<<<<< HEAD
-=======
-        n = int(self._aveF2CCV.shape[0] / self._nC)  # number of components
-        VI = sdiag(np.kron(np.ones(n), 1./self.prob.mesh.vol))
-
->>>>>>> efb7475a
-        if adjoint:
-            vec = self._aveF2CCV.T * (VI.T*v)
-            return (
-<<<<<<< HEAD
+        if adjoint:
+            return (
                 self._MfRhoDeriv(jSolution).T * (self._MfI.T * v) +
                 src.ePrimaryDeriv(self.prob, v, adjoint)
             )
         return (
             self._MfI * (self._MfRhoDeriv(jSolution) * v) +
-=======
-                self._MfRhoDeriv(jSolution, vec, adjoint) +
-                src.ePrimaryDeriv(self.prob, v, adjoint)
-            )
-        return (
-            VI * (self._aveF2CCV * (self._MfRhoDeriv(jSolution, v))) +
->>>>>>> efb7475a
             src.ePrimaryDeriv(self.prob, v, adjoint)
         )
 
@@ -1324,24 +1292,16 @@
             return (
                 1./(1j * omega(src.freq)) *
                 (
-                    s_mDeriv(v) - self._MfRhoDeriv(
-                        jSolution, self._edgeCurl * v, adjoint
-                    )
+                    s_mDeriv(v) - self._MfRhoDeriv(jSolution).T *
+                    (self._edgeCurl * v)
                 ) +
                 src.bPrimaryDeriv(self.prob, v, adjoint)
             )
         return (
             1./(1j * omega(src.freq)) *
-<<<<<<< HEAD
             self._MeI * (
                 s_mDeriv(v) - self._edgeCurl.T *
                 (self._MfRhoDeriv(jSolution) * v)
-=======
-            VI * (
-                self._aveE2CCV * (
-                    s_mDeriv(v) - self._edgeCurl.T *
-                    (self._MfRhoDeriv(jSolution, v)))
->>>>>>> efb7475a
             ) +
             src.bPrimaryDeriv(self.prob, v, adjoint)
         )
@@ -1571,25 +1531,14 @@
         if adjoint:
             w = self._MfI.T * v
             return (
-                self._MfRhoDeriv(self._edgeCurl * hSolution, w, adjoint) -
-                self._MfRhoDeriv(s_e, w, adjoint) +
+                self._MfRhoDeriv(self._edgeCurl * hSolution).T * w -
+                self._MfRhoDeriv(s_e).T * w +
                 src.ePrimaryDeriv(self.prob, v, adjoint)
             )
         return (
-<<<<<<< HEAD
             self._MfI * (
                     self._MfRhoDeriv(self._edgeCurl * hSolution) * v -
                     self._MfRhoDeriv(s_e) * v
-=======
-            VI *
-            (
-                self._aveF2CCV *
-                (
-                    self._MfRhoDeriv(self._edgeCurl * hSolution, v, adjoint) -
-                    self._MfRhoDeriv(s_e, v, adjoint)
-
-                )
->>>>>>> efb7475a
             ) +
             src.ePrimaryDeriv(self.prob, v, adjoint)
         )
